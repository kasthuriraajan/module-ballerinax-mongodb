// Copyright (c) 2019 WSO2 Inc. (http://www.wso2.org) All Rights Reserved.
//
// WSO2 Inc. licenses this file to you under the Apache License,
// Version 2.0 (the "License"); you may not use this file except
// in compliance with the License.
// You may obtain a copy of the License at
//
// http://www.apache.org/licenses/LICENSE-2.0
//
// Unless required by applicable law or agreed to in writing,
// software distributed under the License is distributed on an
// "AS IS" BASIS, WITHOUT WARRANTIES OR CONDITIONS OF ANY
// KIND, either express or implied.  See the License for the
// specific language governing permissions and limitations
// under the License.

package org.wso2.mongo.actions;

import com.mongodb.client.MongoCollection;
import com.mongodb.client.MongoCursor;
import org.ballerinalang.jvm.JSONParser;
import org.ballerinalang.jvm.values.StreamingJsonValue;
import org.bson.Document;
import org.wso2.mongo.BallerinaMongoDbException;
import org.wso2.mongo.MongoDBDataSource;

/**
 * {@code AbstractMongoDBAction} is the base class for all MongoDB actions.
 */

public abstract class AbstractMongoDBAction {
    protected static StreamingJsonValue find(MongoDBDataSource dbDataSource, String collectionName, Object query) {
        try {
            MongoCollection<Document> collection = getCollection(dbDataSource, collectionName);
            MongoCursor<Document> itr;
            if (query != null) {
                itr = (MongoCursor<Document>) collection.find(Document.parse(query.toString())).iterator();
            } else {
                itr = collection.find().iterator();
            }
            return new StreamingJsonValue(new MongoDBDataSource.MongoJSONDataSource(itr));
        } catch(Exception e) {
            throw new BallerinaMongoDbException("Error occurred while finding all documents in the collection.", e);
        }
    }

<<<<<<< HEAD
    protected static Object findOne(MongoDBDataSource dbDataSource, String collectionName, Object query) {
        MongoCollection<Document> collection = getCollection(dbDataSource, collectionName);
        Document doc;
        if (query != null) {
            doc = collection.find(Document.parse(query.toString())).first();
        } else {
            doc = collection.find().first();
        }
        if (doc == null) {
            return null;
        } else {
            return JSONParser.parse(doc.toJson());
=======
    protected static String findOne(MongoDBDataSource dbDataSource, String collectionName, Object query) {
        try {
            MongoCollection<Document> collection = getCollection(dbDataSource, collectionName);
            Document doc;
            if (query != null) {
                doc = collection.find(Document.parse(query.toString())).first();
            } else {
                doc = collection.find().first();
            }
            if (doc == null) {
                return null;
            } else {
                return JSONParser.parse(doc.toJson()).toString();
            }
        } catch(Exception e) {
            throw new BallerinaMongoDbException("Error occurred while finding document in the collection.", e);
>>>>>>> 3791f174
        }
    }

    protected static void insert(MongoDBDataSource dbDataSource, String collectionName, String document) {
        try {
            MongoCollection<Document> collection = getCollection(dbDataSource, collectionName);
            collection.insertOne(Document.parse(document));
        } catch (Exception e) {
            throw new BallerinaMongoDbException("Error occurred while inserting document into the collection.", e);
        }
    }

    protected static long delete(MongoDBDataSource dbDataSource, String collectionName, Object filter,
                                                                                         boolean isMultiple) {
        try {
            MongoCollection<Document> collection = getCollection(dbDataSource, collectionName);
            if (isMultiple) {
                return collection.deleteMany(jsonToDoc(filter)).getDeletedCount();
            } else {
                return collection.deleteOne(jsonToDoc(filter)).getDeletedCount();
            }
        } catch (Exception e) {
            throw new BallerinaMongoDbException("Error occurred while deleting documents.", e);
        }
    }

    protected static long replaceOne(MongoDBDataSource dbDataSource, String collectionName, Object filter,
                                                                                  Object document) {
        try {
            MongoCollection<Document> collection = getCollection(dbDataSource, collectionName);
            return collection.replaceOne(jsonToDoc(filter), jsonToDoc(document)).getModifiedCount();
        } catch (Exception e) {
            throw new BallerinaMongoDbException("Error occurred while replacing data in collection.", e);
        }
    }

    protected static void close(MongoDBDataSource dbDataSource) {
        dbDataSource.getMongoClient().close();
    }

    private static Document jsonToDoc(Object json) {
        return Document.parse(json.toString());
    }

    private static MongoCollection<Document> getCollection(MongoDBDataSource dbDataSource, String collectionName) {
        try {
            return dbDataSource.getMongoDatabase().getCollection(collectionName);
        } catch (Exception e) {
            throw new BallerinaMongoDbException("Error occurred while retrieving collection name.", e);
        }
    }
}
<|MERGE_RESOLUTION|>--- conflicted
+++ resolved
@@ -44,21 +44,7 @@
         }
     }
 
-<<<<<<< HEAD
     protected static Object findOne(MongoDBDataSource dbDataSource, String collectionName, Object query) {
-        MongoCollection<Document> collection = getCollection(dbDataSource, collectionName);
-        Document doc;
-        if (query != null) {
-            doc = collection.find(Document.parse(query.toString())).first();
-        } else {
-            doc = collection.find().first();
-        }
-        if (doc == null) {
-            return null;
-        } else {
-            return JSONParser.parse(doc.toJson());
-=======
-    protected static String findOne(MongoDBDataSource dbDataSource, String collectionName, Object query) {
         try {
             MongoCollection<Document> collection = getCollection(dbDataSource, collectionName);
             Document doc;
@@ -74,7 +60,6 @@
             }
         } catch(Exception e) {
             throw new BallerinaMongoDbException("Error occurred while finding document in the collection.", e);
->>>>>>> 3791f174
         }
     }
 
