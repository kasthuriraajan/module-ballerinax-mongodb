// Copyright (c) 2019 WSO2 Inc. (http://www.wso2.org) All Rights Reserved.
//
// WSO2 Inc. licenses this file to you under the Apache License,
// Version 2.0 (the "License"); you may not use this file except
// in compliance with the License.
// You may obtain a copy of the License at
//
// http://www.apache.org/licenses/LICENSE-2.0
//
// Unless required by applicable law or agreed to in writing,
// software distributed under the License is distributed on an
// "AS IS" BASIS, WITHOUT WARRANTIES OR CONDITIONS OF ANY
// KIND, either express or implied.  See the License for the
// specific language governing permissions and limitations
// under the License.

package org.wso2.mongo;

import com.mongodb.AuthenticationMechanism;
import com.mongodb.MongoClient;
import com.mongodb.MongoClientOptions;
import com.mongodb.MongoClientURI;
import com.mongodb.MongoCredential;
import com.mongodb.ReadConcern;
import com.mongodb.ReadConcernLevel;
import com.mongodb.ReadPreference;
import com.mongodb.ServerAddress;
import com.mongodb.WriteConcern;
import com.mongodb.client.MongoCursor;
import com.mongodb.client.MongoDatabase;
import org.ballerinalang.jvm.JSONDataSource;
import org.ballerinalang.jvm.JSONGenerator;
import org.ballerinalang.jvm.JSONParser;
import org.ballerinalang.jvm.types.BArrayType;
<<<<<<< HEAD
import org.ballerinalang.jvm.types.BMapType;
import org.ballerinalang.jvm.types.BTypes;
=======
import org.ballerinalang.jvm.types.BTypes;
import org.ballerinalang.jvm.values.ArrayValue;
import org.ballerinalang.jvm.values.ArrayValueImpl;
>>>>>>> 3791f174
import org.ballerinalang.jvm.values.MapValue;
import org.ballerinalang.jvm.values.api.BArray;
import org.ballerinalang.jvm.values.api.BValueCreator;
import org.bson.Document;

import java.io.IOException;
import java.util.ArrayList;
import java.util.List;
import java.util.Locale;

public class MongoDBDataSource {
    private MongoDatabase db;
    private MongoClient client;

    private static final String DEFAULT_USER_DB = "admin";

    public MongoDBDataSource() {}

    public MongoDatabase getMongoDatabase() {
        return db;
    }

    public MongoClient getMongoClient() {
        return client;
    }

    public boolean init(String host, String dbName, String username, String password, MapValue options) {
        if (options != null) {
            String directURL = options.getStringValue(ConnectionParam.URL.getKey());
            if (!directURL.isEmpty()) {
                client = createMongoClient(directURL);
            } else {
                MongoCredential mongoCredential = createCredentials(username, password, options);
                if (mongoCredential != null) {
                    this.client = createMongoClient(host, options, mongoCredential);
                } else {
                    this.client = createMongoClient(host, options);
                }
            }
        } else {
            ServerAddress serverAddress = this.createServerAddress(host);
            this.client = createMongoClient(serverAddress);
        }

        this.db = this.client.getDatabase(dbName);
        return true;
    }

    /**
     * Creates and returns a MongoClient provided the host and options.
     *
     * @param host    The host MongoDB is running on
     * @param options BStruct containing options for MongoClient creation
     * @return MongoClient
     */
    private MongoClient createMongoClient(String host, MapValue options) {
        return new MongoClient(this.createServerAddresses(host), this.createOptions(options));
    }

    /**
     * Creates and returns a MongoClient provided the host, options and MongoCredentials.
     *
     * @param host            he host MongoDB is running on
     * @param options         MapValue containing options for MongoClient creation
     * @param mongoCredential MongoCredential object created with desired auth-mechanism
     * @return MongoClient
     */
    private MongoClient createMongoClient(String host, MapValue options, MongoCredential mongoCredential) {
        List<MongoCredential> credentials = new ArrayList<>();
        credentials.add(mongoCredential);
        return new MongoClient(this.createServerAddresses(host), credentials, this.createOptions(options));
    }

    /**
     * Creates and returns a MongoClient provided the direct URL string.
     *
     * @param url Connection String
     * @return MongoClient
     */
    private MongoClient createMongoClient(String url) {
        try {
            return new MongoClient(new MongoClientURI(url));
        } catch (IllegalArgumentException e) {
            throw new BallerinaMongoDbException(url + " is not a valid MongoDB connection URI");
        }
    }

    /**
     * Creates and returns a MongoClient provided the server address.
     *
     * @param serverAddress ServerAddress object created using host(s), port(s)
     * @return
     */
    private MongoClient createMongoClient(ServerAddress serverAddress) {
        return new MongoClient(serverAddress);
    }

    /**
     * Creates and returns MongoCredential object provided the options.
     *
     * @param options BStruct containing options for MongoCredential creation
     * @return MongoCredential
     */
    private MongoCredential createCredentials(String username, String password, MapValue options) {
        String authSource = options.getStringValue(ConnectionParam.AUTHSOURCE.getKey());
        if (authSource.isEmpty()) {
            authSource = DEFAULT_USER_DB;
        }
        String authMechanismString = options.getStringValue(ConnectionParam.AUTHMECHANISM.getKey());
        MongoCredential mongoCredential = null;
        if (!authMechanismString.isEmpty()) {
            AuthenticationMechanism authMechanism = retrieveAuthMechanism(authMechanismString);
            switch (authMechanism) {
                case PLAIN:
                    mongoCredential = MongoCredential.createPlainCredential(username, authSource,
                                                                                         password.toCharArray());
                    break;
                case SCRAM_SHA_1:
                    mongoCredential = MongoCredential.createScramSha1Credential(username, authSource,
                                                                                         password.toCharArray());
                    break;
                case MONGODB_CR:
                    mongoCredential = MongoCredential.createMongoCRCredential(username, authSource,
                                                                                         password.toCharArray());
                    break;
                case MONGODB_X509:
                    if (!username.isEmpty()) {
                        mongoCredential = MongoCredential.createMongoX509Credential(username);
                    } else {
                        mongoCredential = MongoCredential.createMongoX509Credential();
                    }
                    break;
                case GSSAPI:
                    String gssApiServiceName = options.getStringValue(ConnectionParam.GSSAPI_SERVICE_NAME.getKey());
                    mongoCredential = MongoCredential.createGSSAPICredential(username);
                    if (!gssApiServiceName.isEmpty()) {
                        mongoCredential = mongoCredential.withMechanismProperty("SERVICE_NAME", gssApiServiceName);
                    }
                    break;
                default:
                    throw new UnsupportedOperationException("Functionality for \"" + authMechanism
                                                            + "\" authentication mechanism is not implemented yet");
            }
        } else if (username != null && !username.isEmpty() && password != null && !password.isEmpty()) {
            mongoCredential = MongoCredential.createCredential(username, authSource, password.toCharArray());
        }
        return mongoCredential;
    }

    /**
     * Retrieves the matching AuthenticationMechanism provided the authentication mechanism parameter.
     *
     * @param authMechanismParam authentication mechanism parameter string
     * @return AuthenticationMechanism
     */
    private AuthenticationMechanism retrieveAuthMechanism(String authMechanismParam) {
        try {
            return AuthenticationMechanism.fromMechanismName(authMechanismParam.toUpperCase(Locale.ENGLISH));
        } catch (IllegalArgumentException e) {
            throw new BallerinaMongoDbException("Invalid authentication mechanism: " + authMechanismParam);
        }
    }

    private MongoClientOptions createOptions(MapValue options) {
        MongoClientOptions.Builder builder = MongoClientOptions.builder();
        boolean sslEnabled = options.getBooleanValue(ConnectionParam.SSL_ENABLED.getKey());
        if (sslEnabled) {
            builder = builder.sslEnabled(true);
        }
        boolean sslInvalidHostNameAllowed = options.getBooleanValue(ConnectionParam.SSL_INVALID_HOSTNAME_ALLOWED
                                                                                                         .getKey());
        if (sslInvalidHostNameAllowed) {
            builder.sslInvalidHostNameAllowed(true);
        }
        builder.retryWrites(options.getBooleanValue(ConnectionParam.RETRY_WRITES.getKey()));
        String readConcern = options.getStringValue(ConnectionParam.READ_CONCERN.getKey());
        if (!readConcern.isEmpty()) {
            builder = builder.readConcern(new ReadConcern(ReadConcernLevel.valueOf(readConcern)));
        }
        String writeConsern = options.getStringValue(ConnectionParam.WRITE_CONCERN.getKey());
        if (!writeConsern.isEmpty()) {
            builder = builder.writeConcern(WriteConcern.valueOf(writeConsern));
        }
        String readPreference = options.getStringValue(ConnectionParam.READ_PREFERENCE.getKey());
        if (!readPreference.isEmpty()) {
            builder = builder.readPreference((ReadPreference.valueOf(readPreference)));
        }
        String replicaSet = options.getStringValue(ConnectionParam.REPLICA_SET.getKey());
        if (!replicaSet.isEmpty()) {
            builder = builder.requiredReplicaSetName(replicaSet);
        }
        int socketTimeout = options.getIntValue(ConnectionParam.SOCKET_TIMEOUT.getKey()).intValue();
        if (socketTimeout != -1) {
            builder = builder.socketTimeout(socketTimeout);
        }
        int connectionTimeout = options.getIntValue(ConnectionParam.CONNECTION_TIMEOUT.getKey()).intValue();
        if (connectionTimeout != -1) {
            builder = builder.connectTimeout(connectionTimeout);
        }
        int maxPoolSize = options.getIntValue(ConnectionParam.MAX_POOL_SIZE.getKey()).intValue();
        if (maxPoolSize != -1) {
            builder = builder.connectionsPerHost(maxPoolSize);
        }
        int serverSelectionTimeout = (int) options.getIntValue(ConnectionParam.SERVER_SELECTION_TIMEOUT.getKey())
                                                                                                        .intValue();
        if (serverSelectionTimeout != -1) {
            builder = builder.serverSelectionTimeout(serverSelectionTimeout);
        }
        int maxIdleTime = (int) options.getIntValue(ConnectionParam.MAX_IDLE_TIME.getKey()).intValue();
        if (maxIdleTime != -1) {
            builder = builder.maxConnectionIdleTime(maxIdleTime);
        }
        int maxLifeTime = (int) options.getIntValue(ConnectionParam.MAX_LIFE_TIME.getKey()).intValue();
        if (maxLifeTime != -1) {
            builder = builder.maxConnectionLifeTime(maxLifeTime);
        }
        int minPoolSize = (int) options.getIntValue(ConnectionParam.MIN_POOL_SIZE.getKey()).intValue();
        if (maxPoolSize != -1) {
            builder = builder.minConnectionsPerHost(minPoolSize);
        }
        int waitQueueMultiple = (int) options.getIntValue(ConnectionParam.WAIT_QUEUE_MULTIPLE.getKey()).intValue();
        if (waitQueueMultiple != -1) {
            builder = builder.threadsAllowedToBlockForConnectionMultiplier(waitQueueMultiple);
        }
        int waitQueueTimeout = (int) options.getIntValue(ConnectionParam.WAIT_QUEUE_TIMEOUT.getKey()).intValue();
        if (waitQueueTimeout != -1) {
            builder = builder.maxWaitTime(waitQueueTimeout);
        }
        int localThreshold = (int) options.getIntValue(ConnectionParam.LOCAL_THRESHOLD.getKey()).intValue();
        if (localThreshold != -1) {
            builder = builder.localThreshold(localThreshold);
        }
        int heartbeatFrequency = (int) options.getIntValue(ConnectionParam.HEART_BEAT_FREQUENCY.getKey()).intValue();
        if (heartbeatFrequency != -1) {
            builder = builder.heartbeatFrequency(heartbeatFrequency);
        }
        return builder.build();
    }

    private List<ServerAddress> createServerAddresses(String hostStr) {
        List<ServerAddress> result = new ArrayList<>();
        String[] hosts = hostStr.split(",");
        for (String host : hosts) {
            result.add(this.createServerAddress(host));
        }
        return result;
    }

    private ServerAddress createServerAddress(String hostStr) {
        String[] hostPort = hostStr.split(":");
        String host = hostPort[0];
        int port;
        if (hostPort.length > 1) {
            try {
                port = Integer.parseInt(hostPort[1]);
            } catch (NumberFormatException e) {
                throw new BallerinaMongoDbException("the port of the host string must be an integer: " + hostStr, e);
            }
        } else {
            port = ServerAddress.defaultPort();
        }
        return new ServerAddress(host, port);
    }

    /**
     * MongoDB result cursor implementation.
     */
    public static class MongoJSONDataSource implements JSONDataSource {

        private MongoCursor<Document> mc;

        public MongoJSONDataSource(MongoCursor<Document> mc) {
            this.mc = mc;
        }

        @Override
        public void serialize(JSONGenerator jsonGenerator) throws IOException {
            jsonGenerator.writeStartArray();
            while (this.hasNext()) {
                jsonGenerator.serialize(this.next());
            }
            jsonGenerator.writeEndArray();
        }

        @Override
        public boolean hasNext() {
            return mc.hasNext();
        }

        @Override
        public Object next() {
            return JSONParser.parse(this.mc.next().toJson());
        }

        @Override
        public Object build() {
<<<<<<< HEAD
            BArray values = BValueCreator.createArrayValue(new Object[]{},
                                                           new BArrayType(new BMapType(BTypes.typeJSON)));
=======
            ArrayValue values = new ArrayValueImpl(new BArrayType(BTypes.typeJSON));
>>>>>>> 3791f174
            while (this.hasNext()) {
                values.append(this.next());
            }
            return values;
        }
    }

    /**
     * Enum for connection parameter indices.
     */
    private enum ConnectionParam {
        // String Params
        URL("url"), READ_CONCERN("readConcern"), WRITE_CONCERN("writeConcern"), READ_PREFERENCE("readPreference"),
        AUTHSOURCE("authSource"), AUTHMECHANISM("authMechanism"), GSSAPI_SERVICE_NAME("gssapiServiceName"),
                                                                                        REPLICA_SET("replicaSet"),

        // boolean params
        SSL_ENABLED("sslEnabled"), SSL_INVALID_HOSTNAME_ALLOWED("sslInvalidHostNameAllowed"),
                                                                                          RETRY_WRITES("retryWrites"),

        // int params
        SOCKET_TIMEOUT("socketTimeout"), CONNECTION_TIMEOUT("connectionTimeout"), MAX_POOL_SIZE("maxPoolSize"),
        SERVER_SELECTION_TIMEOUT("serverSelectionTimeout"), MAX_IDLE_TIME("maxIdleTime"), MAX_LIFE_TIME("maxLifeTime"),
        MIN_POOL_SIZE("minPoolSize"), WAIT_QUEUE_MULTIPLE("waitQueueMultiple"), WAIT_QUEUE_TIMEOUT("waitQueueTimeout"),
                                       LOCAL_THRESHOLD("localThreshold"), HEART_BEAT_FREQUENCY("heartbeatFrequency");

        private String key;

        ConnectionParam(String key) {
            this.key = key;
        }

        private String getKey() {
            return key;
        }
    }
}
<|MERGE_RESOLUTION|>--- conflicted
+++ resolved
@@ -32,14 +32,8 @@
 import org.ballerinalang.jvm.JSONGenerator;
 import org.ballerinalang.jvm.JSONParser;
 import org.ballerinalang.jvm.types.BArrayType;
-<<<<<<< HEAD
 import org.ballerinalang.jvm.types.BMapType;
 import org.ballerinalang.jvm.types.BTypes;
-=======
-import org.ballerinalang.jvm.types.BTypes;
-import org.ballerinalang.jvm.values.ArrayValue;
-import org.ballerinalang.jvm.values.ArrayValueImpl;
->>>>>>> 3791f174
 import org.ballerinalang.jvm.values.MapValue;
 import org.ballerinalang.jvm.values.api.BArray;
 import org.ballerinalang.jvm.values.api.BValueCreator;
@@ -336,12 +330,8 @@
 
         @Override
         public Object build() {
-<<<<<<< HEAD
             BArray values = BValueCreator.createArrayValue(new Object[]{},
                                                            new BArrayType(new BMapType(BTypes.typeJSON)));
-=======
-            ArrayValue values = new ArrayValueImpl(new BArrayType(BTypes.typeJSON));
->>>>>>> 3791f174
             while (this.hasNext()) {
                 values.append(this.next());
             }
