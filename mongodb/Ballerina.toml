[project]
org-name= "wso2"
version= "0.9.2"

[dependencies]

[platform]
target = "java8"

<<<<<<< HEAD
    [[platform.libraries]]
    module = "mongodb"
    path = "../mongo-utils/target/mongo-utils-0.9.1.jar"
    artafactId = "mongo-utils"
    version = "0.9.1"
    groupId = "org.wso2.ei"
=======
[[platform.libraries]]
module = "mongodb"
path = "../mongo-utils/target/mongo-utils-0.9.2.jar"
artafactId = "mongo-utils"
version = "0.9.2"
groupId = "org.wso2.ei"
>>>>>>> 3791f174
<|MERGE_RESOLUTION|>--- conflicted
+++ resolved
@@ -7,18 +7,9 @@
 [platform]
 target = "java8"
 
-<<<<<<< HEAD
     [[platform.libraries]]
     module = "mongodb"
-    path = "../mongo-utils/target/mongo-utils-0.9.1.jar"
+    path = "../mongo-utils/target/mongo-utils-0.9.2.jar"
     artafactId = "mongo-utils"
-    version = "0.9.1"
-    groupId = "org.wso2.ei"
-=======
-[[platform.libraries]]
-module = "mongodb"
-path = "../mongo-utils/target/mongo-utils-0.9.2.jar"
-artafactId = "mongo-utils"
-version = "0.9.2"
-groupId = "org.wso2.ei"
->>>>>>> 3791f174
+    version = "0.9.2"
+    groupId = "org.wso2.ei"