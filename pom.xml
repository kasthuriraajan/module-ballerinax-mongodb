<!--
  ~ Copyright (c) 2017, WSO2 Inc. (http://www.wso2.org) All Rights Reserved.
  ~
  ~ WSO2 Inc. licenses this file to you under the Apache License,
  ~ Version 2.0 (the "License"); you may not use this file except
  ~ in compliance with the License.
  ~ You may obtain a copy of the License at
  ~
  ~    http://www.apache.org/licenses/LICENSE-2.0
  ~
  ~ Unless required by applicable law or agreed to in writing,
  ~ software distributed under the License is distributed on an
  ~ "AS IS" BASIS, WITHOUT WARRANTIES OR CONDITIONS OF ANY
  ~ KIND, either express or implied.  See the License for the
  ~ specific language governing permissions and limitations
  ~ under the License.
  -->

<project xmlns="http://maven.apache.org/POM/4.0.0" xmlns:xsi="http://www.w3.org/2001/XMLSchema-instance" xsi:schemaLocation="http://maven.apache.org/POM/4.0.0 http://maven.apache.org/maven-v4_0_0.xsd">

    <modelVersion>4.0.0</modelVersion>
    <groupId>org.ballerinalang</groupId>
    <artifactId>connector-mongodb-parent</artifactId>
    <version>0.5.1-SNAPSHOT</version>
    <packaging>pom</packaging>
    <name>Ballerina - MongoDB Parent</name>

    <scm>
        <url>https://github.com/ballerinalang/connector-mongodb.git</url>
        <developerConnection>scm:git:https://github.com/ballerinalang/connector-mongodb.git</developerConnection>
        <connection>scm:git:https://github.com/ballerinalang/connector-mongodb.git</connection>
        <tag>HEAD</tag>
    </scm>

    <repositories>
        <!-- WSO2 released artifact repository -->
        <repository>
            <id>wso2.releases</id>
            <name>WSO2 Releases Repository</name>
            <url>http://maven.wso2.org/nexus/content/repositories/releases/</url>
            <releases>
                <enabled>true</enabled>
                <updatePolicy>daily</updatePolicy>
                <checksumPolicy>ignore</checksumPolicy>
            </releases>
        </repository>

        <!-- WSO2 Snapshot artifact repository -->
        <repository>
            <id>wso2.snapshots</id>
            <name>WSO2 Snapshot Repository</name>
            <url>http://maven.wso2.org/nexus/content/repositories/snapshots/</url>
            <snapshots>
                <enabled>true</enabled>
                <updatePolicy>daily</updatePolicy>
            </snapshots>
            <releases>
                <enabled>false</enabled>
            </releases>
        </repository>

        <repository>
            <id>wso2-nexus</id>
            <name>WSO2 internal Repository</name>
            <url>http://maven.wso2.org/nexus/content/groups/wso2-public/</url>
            <releases>
                <enabled>true</enabled>
                <updatePolicy>daily</updatePolicy>
                <checksumPolicy>ignore</checksumPolicy>
            </releases>
        </repository>
    </repositories>

    <pluginRepositories>
        <pluginRepository>
            <id>wso2.releases</id>
            <name>WSO2 Releases Repository</name>
            <url>http://maven.wso2.org/nexus/content/repositories/releases/</url>
            <releases>
                <enabled>true</enabled>
                <updatePolicy>daily</updatePolicy>
                <checksumPolicy>ignore</checksumPolicy>
            </releases>
        </pluginRepository>

        <pluginRepository>
            <id>wso2.snapshots</id>
            <name>WSO2 Snapshot Repository</name>
            <url>http://maven.wso2.org/nexus/content/repositories/snapshots/</url>
            <snapshots>
                <enabled>true</enabled>
                <updatePolicy>daily</updatePolicy>
            </snapshots>
            <releases>
                <enabled>false</enabled>
            </releases>
        </pluginRepository>

        <pluginRepository>
            <id>wso2-nexus</id>
            <name>WSO2 internal Repository</name>
            <url>http://maven.wso2.org/nexus/content/groups/wso2-public/</url>
            <releases>
                <enabled>true</enabled>
                <updatePolicy>daily</updatePolicy>
                <checksumPolicy>ignore</checksumPolicy>
            </releases>
        </pluginRepository>
    </pluginRepositories>

    <distributionManagement>
        <repository>
            <id>nexus-releases</id>
            <name>WSO2 Nexus Release Repository</name>
            <url>http://maven.wso2.org/nexus/service/local/staging/deploy/maven2/</url>
        </repository>
        <snapshotRepository>
            <id>wso2.snapshots</id>
            <name>WSO2 Snapshot Repository</name>
            <url>http://maven.wso2.org/nexus/content/repositories/snapshots/</url>
        </snapshotRepository>
    </distributionManagement>

    <dependencyManagement>
        <dependencies>
            <dependency>
                <groupId>org.ballerinalang</groupId>
                <artifactId>ballerina-core</artifactId>
                <version>${ballerina.version}</version>
            </dependency>
            <dependency>
                <groupId>org.ballerinalang</groupId>
                <artifactId>ballerina-builtin</artifactId>
                <version>${ballerina.version}</version>
            </dependency>
            <dependency>
                <groupId>org.mongodb</groupId>
                <artifactId>mongo-java-driver</artifactId>
                <version>${mongodb.version}</version>
            </dependency>
        </dependencies>
    </dependencyManagement>

    <build>
        <extensions>
            <extension>
                <groupId>org.apache.maven.wagon</groupId>
                <artifactId>wagon-ssh</artifactId>
                <version>${maven.wagon.ssh.version}</version>
            </extension>
        </extensions>
        <plugins>
            <plugin>
                <groupId>org.apache.maven.plugins</groupId>
                <artifactId>maven-compiler-plugin</artifactId>
                <version>${maven.compiler.plugin.version}</version>
                <configuration>
                    <source>${wso2.maven.compiler.source}</source>
                    <target>${wso2.maven.compiler.target}</target>
                </configuration>
            </plugin>
            <plugin>
                <groupId>org.apache.maven.plugins</groupId>
                <artifactId>maven-release-plugin</artifactId>
                <version>${maven.release.plugin.version}</version>
                <configuration>
                    <preparationGoals>clean install</preparationGoals>
                    <autoVersionSubmodules>false</autoVersionSubmodules>
                </configuration>
            </plugin>
            <plugin>
                <groupId>org.apache.maven.plugins</groupId>
                <artifactId>maven-deploy-plugin</artifactId>
                <version>${maven.deploy.plugin.version}</version>
            </plugin>
        </plugins>
    </build>

    <properties>
<<<<<<< HEAD
        <ballerina.version>0.95.8-SNAPSHOT</ballerina.version>
=======
        <project.scm.id>my-scm-server</project.scm.id>

        <ballerina.version>0.95.0</ballerina.version>
>>>>>>> 9645e47c
        <mongodb.version>3.5.0</mongodb.version>
        <mvn.processor.plugin.version>2.2.4</mvn.processor.plugin.version>
        <project.build.sourceEncoding>UTF-8</project.build.sourceEncoding>
        <maven.checkstyle.plugin.version>2.17</maven.checkstyle.plugin.version>
        <maven.dependency.plugin.version>2.10</maven.dependency.plugin.version>
        <docerina.maven.plugin.version>0.95.0</docerina.maven.plugin.version>
        <connectors.source.temp.dir>${basedir}/target/classes/META-INF/natives</connectors.source.temp.dir>
        <maven.compiler.plugin.version>3.5.1</maven.compiler.plugin.version>
        <wso2.maven.compiler.source>1.8</wso2.maven.compiler.source>
        <wso2.maven.compiler.target>1.8</wso2.maven.compiler.target>

        <maven.wagon.ssh.version>2.1</maven.wagon.ssh.version>
        <maven.release.plugin.version>2.5.3</maven.release.plugin.version>
        <maven.deploy.plugin.version>2.8.2</maven.deploy.plugin.version>
    </properties>

    <modules>
        <module>component</module>
    </modules>

</project><|MERGE_RESOLUTION|>--- conflicted
+++ resolved
@@ -177,13 +177,9 @@
     </build>
 
     <properties>
-<<<<<<< HEAD
+        <project.scm.id>my-scm-server</project.scm.id>
+
         <ballerina.version>0.95.8-SNAPSHOT</ballerina.version>
-=======
-        <project.scm.id>my-scm-server</project.scm.id>
-
-        <ballerina.version>0.95.0</ballerina.version>
->>>>>>> 9645e47c
         <mongodb.version>3.5.0</mongodb.version>
         <mvn.processor.plugin.version>2.2.4</mvn.processor.plugin.version>
         <project.build.sourceEncoding>UTF-8</project.build.sourceEncoding>
